--- conflicted
+++ resolved
@@ -363,14 +363,8 @@
 
         newInstanceStub = new NewInstanceStub(this, assumptions, graalRuntime.getTarget());
         newArrayStub = new NewArrayStub(this, assumptions, graalRuntime.getTarget());
-<<<<<<< HEAD
-        newInstanceStub.install(graalRuntime.getCompiler());
-        newArrayStub.install(graalRuntime.getCompiler());
-
-=======
         newInstanceStub.install(backend);
         newArrayStub.install(backend);
->>>>>>> 2ee77602
     }
 
     public HotSpotGraalRuntime getGraalRuntime() {
@@ -642,7 +636,7 @@
             // Separate out GC barrier semantics
             CompareAndSwapNode cas = (CompareAndSwapNode) n;
             ValueNode expected = cas.expected();
-            LocationNode location = IndexedLocationNode.create(LocationNode.ANY_LOCATION, cas.expected().kind(), cas.displacement(), cas.offset(), graph, false);
+            LocationNode location = IndexedLocationNode.create(LocationNode.ANY_LOCATION, cas.expected().kind(), cas.displacement(), cas.offset(), graph, 1);
             if (expected.kind() == Kind.Object && !cas.newValue().objectStamp().alwaysNull()) {
                 ResolvedJavaType type = cas.object().objectStamp().type();
                 if (type != null && !type.isArray() && !MetaUtil.isJavaLangObject(type)) {
@@ -658,7 +652,6 @@
                     }
                 } else {
                     // This may be an array store so use an array write barrier
-<<<<<<< HEAD
                     if (!HotSpotSnippetUtils.useG1GC()) {
                         graph.addAfterFixed(cas, graph.add(new ArrayWriteBarrier(cas.object(), (IndexedLocationNode) location)));
                     } else {
@@ -666,10 +659,6 @@
                         graph.addBeforeFixed(cas, writeBarrierPre);
                         graph.addAfterFixed(cas, graph.add(new WriteBarrierPost(cas.object(), cas.newValue(), location, true)));
                     }
-=======
-                    LocationNode location = IndexedLocationNode.create(LocationNode.ANY_LOCATION, cas.expected().kind(), cas.displacement(), cas.offset(), graph, 1);
-                    graph.addAfterFixed(cas, graph.add(new ArrayWriteBarrier(cas.object(), location)));
->>>>>>> 2ee77602
                 }
             }
         } else if (n instanceof LoadIndexedNode) {
