/*
 * Copyright (c) 2009, 2012, Oracle and/or its affiliates. All rights reserved.
 * DO NOT ALTER OR REMOVE COPYRIGHT NOTICES OR THIS FILE HEADER.
 *
 * This code is free software; you can redistribute it and/or modify it
 * under the terms of the GNU General Public License version 2 only, as
 * published by the Free Software Foundation.
 *
 * This code is distributed in the hope that it will be useful, but WITHOUT
 * ANY WARRANTY; without even the implied warranty of MERCHANTABILITY or
 * FITNESS FOR A PARTICULAR PURPOSE.  See the GNU General Public License
 * version 2 for more details (a copy is included in the LICENSE file that
 * accompanied this code).
 *
 * You should have received a copy of the GNU General Public License version
 * 2 along with this work; if not, write to the Free Software Foundation,
 * Inc., 51 Franklin St, Fifth Floor, Boston, MA 02110-1301 USA.
 *
 * Please contact Oracle, 500 Oracle Parkway, Redwood Shores, CA 94065 USA
 * or visit www.oracle.com if you need additional information or have any
 * questions.
 */
package com.oracle.graal.compiler;

import static com.oracle.graal.compiler.GraalCompiler.Options.*;
import static com.oracle.graal.compiler.MethodFilter.*;
import static com.oracle.graal.phases.GraalOptions.*;

import java.util.*;

import com.oracle.graal.alloc.*;
import com.oracle.graal.api.code.*;
import com.oracle.graal.api.code.CompilationResult.DataPatch;
import com.oracle.graal.api.meta.*;
import com.oracle.graal.api.meta.ProfilingInfo.TriState;
import com.oracle.graal.compiler.alloc.*;
import com.oracle.graal.compiler.gen.*;
import com.oracle.graal.compiler.target.*;
import com.oracle.graal.debug.*;
import com.oracle.graal.debug.Debug.Scope;
import com.oracle.graal.debug.internal.*;
import com.oracle.graal.lir.*;
import com.oracle.graal.lir.asm.*;
import com.oracle.graal.nodes.*;
import com.oracle.graal.nodes.cfg.*;
import com.oracle.graal.nodes.util.*;
import com.oracle.graal.options.*;
import com.oracle.graal.phases.*;
import com.oracle.graal.phases.common.*;
import com.oracle.graal.phases.graph.*;
import com.oracle.graal.phases.schedule.*;
import com.oracle.graal.phases.tiers.*;
import com.oracle.graal.phases.util.*;

/**
 * Static methods for orchestrating the compilation of a {@linkplain StructuredGraph graph}.
 */
public class GraalCompiler {

    private static final DebugTimer FrontEnd = Debug.timer("FrontEnd");
    private static final DebugTimer BackEnd = Debug.timer("BackEnd");

    /**
     * The set of positive filters specified by the {@code -G:IntrinsificationsEnabled} option. To
     * enable a fast path in {@link #shouldIntrinsify(JavaMethod)}, this field is {@code null} when
     * no enabling/disabling filters are specified.
     */
    private static final MethodFilter[] positiveIntrinsificationFilter;

    /**
     * The set of negative filters specified by the {@code -G:IntrinsificationsDisabled} option.
     */
    private static final MethodFilter[] negativeIntrinsificationFilter;

    static class Options {

        // @formatter:off
        /**
         * @see MethodFilter
         */
        @Option(help = "Pattern for method(s) to which intrinsification (if available) will be applied. " +
                       "By default, all available intrinsifications are applied except for methods matched " +
                       "by IntrinsificationsDisabled. See MethodFilter class for pattern syntax.")
        public static final OptionValue<String> IntrinsificationsEnabled = new OptionValue<>(null);
        /**
         * @see MethodFilter
         */
        @Option(help = "Pattern for method(s) to which intrinsification will not be applied. " +
                       "See MethodFilter class for pattern syntax.")
        public static final OptionValue<String> IntrinsificationsDisabled = new OptionValue<>(null);
        // @formatter:on

    }

    static {
        if (IntrinsificationsDisabled.getValue() != null) {
            negativeIntrinsificationFilter = parse(IntrinsificationsDisabled.getValue());
        } else {
            negativeIntrinsificationFilter = null;
        }

        if (Options.IntrinsificationsEnabled.getValue() != null) {
            positiveIntrinsificationFilter = parse(IntrinsificationsEnabled.getValue());
        } else if (negativeIntrinsificationFilter != null) {
            positiveIntrinsificationFilter = new MethodFilter[0];
        } else {
            positiveIntrinsificationFilter = null;
        }
    }

    /**
     * Determines if a given method should be intrinsified based on the values of
     * {@link Options#IntrinsificationsEnabled} and {@link Options#IntrinsificationsDisabled}.
     */
    public static boolean shouldIntrinsify(JavaMethod method) {
        if (positiveIntrinsificationFilter == null) {
            return true;
        }
        if (positiveIntrinsificationFilter.length == 0 || matches(positiveIntrinsificationFilter, method)) {
            return negativeIntrinsificationFilter == null || !matches(negativeIntrinsificationFilter, method);
        }
        return false;
    }

    /**
     * Requests compilation of a given graph.
     * 
     * @param graph the graph to be compiled
     * @param cc the calling convention for calls to the code compiled for {@code graph}
     * @param installedCodeOwner the method the compiled code will be
     *            {@linkplain InstalledCode#getMethod() associated} with once installed. This
     *            argument can be null.
     * @return the result of the compilation
     */
    public static <T extends CompilationResult> T compileGraph(StructuredGraph graph, Object stub, CallingConvention cc, ResolvedJavaMethod installedCodeOwner, Providers providers, Backend backend,
                    TargetDescription target, Map<ResolvedJavaMethod, StructuredGraph> cache, PhaseSuite<HighTierContext> graphBuilderSuite, OptimisticOptimizations optimisticOpts,
                    ProfilingInfo profilingInfo, SpeculationLog speculationLog, Suites suites, T compilationResult, CompilationResultBuilderFactory factory) {
        assert !graph.isFrozen();
        try (Scope s0 = Debug.scope("GraalCompiler", graph, providers.getCodeCache())) {
            Assumptions assumptions = new Assumptions(OptAssumptions.getValue());
            SchedulePhase schedule = null;
            try (Scope s = Debug.scope("FrontEnd"); TimerCloseable a = FrontEnd.start()) {
                schedule = emitHIR(providers, target, graph, assumptions, cache, graphBuilderSuite, optimisticOpts, profilingInfo, speculationLog, suites);
            } catch (Throwable e) {
                throw Debug.handle(e);
            }
            try (TimerCloseable a = BackEnd.start()) {
                LIRGenerationResult lirGenRes = null;
                lirGenRes = emitLIR(backend, target, schedule, graph, stub, cc);
                try (Scope s = Debug.scope("CodeGen", lirGenRes)) {
                    emitCode(backend, assumptions, lirGenRes, compilationResult, installedCodeOwner, factory);
                } catch (Throwable e) {
                    throw Debug.handle(e);
                }
            } catch (Throwable e) {
                throw Debug.handle(e);
            }
        } catch (Throwable e) {
            throw Debug.handle(e);
        }
        return compilationResult;
    }

    public static ProfilingInfo getProfilingInfo(StructuredGraph graph) {
        if (graph.method() != null) {
            return graph.method().getProfilingInfo();
        } else {
            return DefaultProfilingInfo.get(TriState.UNKNOWN);
        }
    }

    /**
     * Builds the graph, optimizes it.
     */
    public static SchedulePhase emitHIR(Providers providers, TargetDescription target, StructuredGraph graph, Assumptions assumptions, Map<ResolvedJavaMethod, StructuredGraph> cache,
                    PhaseSuite<HighTierContext> graphBuilderSuite, OptimisticOptimizations optimisticOpts, ProfilingInfo profilingInfo, SpeculationLog speculationLog, Suites suites) {

        if (speculationLog != null) {
            speculationLog.collectFailedSpeculations();
        }

        HighTierContext highTierContext = new HighTierContext(providers, assumptions, cache, graphBuilderSuite, optimisticOpts);
        if (graph.start().next() == null) {
            graphBuilderSuite.apply(graph, highTierContext);
            new DeadCodeEliminationPhase().apply(graph);
        } else {
            Debug.dump(graph, "initial state");
        }

        suites.getHighTier().apply(graph, highTierContext);
        graph.maybeCompress();

        MidTierContext midTierContext = new MidTierContext(providers, assumptions, target, optimisticOpts, profilingInfo, speculationLog);
        suites.getMidTier().apply(graph, midTierContext);
        graph.maybeCompress();

        LowTierContext lowTierContext = new LowTierContext(providers, assumptions, target);
        suites.getLowTier().apply(graph, lowTierContext);
        graph.maybeCompress();

        SchedulePhase schedule = new SchedulePhase();
        schedule.apply(graph);
        Debug.dump(schedule, "Final HIR schedule");
        return schedule;

    }

    private static void emitBlock(NodeLIRGenerator nodeLirGen, LIRGenerationResult lirGenRes, Block b, StructuredGraph graph, BlockMap<List<ScheduledNode>> blockMap) {
        if (lirGenRes.getLIR().getLIRforBlock(b) == null) {
            for (Block pred : b.getPredecessors()) {
                if (!b.isLoopHeader() || !pred.isLoopEnd()) {
                    emitBlock(nodeLirGen, lirGenRes, pred, graph, blockMap);
                }
            }
            nodeLirGen.doBlock(b, graph, blockMap);
        }
    }

    public static LIRGenerationResult emitLIR(Backend backend, TargetDescription target, SchedulePhase schedule, StructuredGraph graph, Object stub, CallingConvention cc) {
        Block[] blocks = schedule.getCFG().getBlocks();
        Block startBlock = schedule.getCFG().getStartBlock();
        assert startBlock != null;
        assert startBlock.getPredecessorCount() == 0;

        LIR lir = null;
        List<Block> codeEmittingOrder = null;
        List<Block> linearScanOrder = null;
        try (Scope ds = Debug.scope("MidEnd")) {
            try (Scope s = Debug.scope("ComputeLinearScanOrder")) {
                NodesToDoubles nodeProbabilities = new ComputeProbabilityClosure(graph).apply();
<<<<<<< HEAD
                System.out.printf("%d, %d\n", nodeProbabilities.getCount(), graph.getNodeCount());
                List<Block> codeEmittingOrder = ComputeBlockOrder.computeCodeEmittingOrder(blocks.length, startBlock, nodeProbabilities);
                List<Block> linearScanOrder = ComputeBlockOrder.computeLinearScanOrder(blocks.length, startBlock, nodeProbabilities);
=======
                BlocksToDoubles blockProbabilities = BlocksToDoubles.createFromNodeProbability(nodeProbabilities, schedule.getCFG());
                codeEmittingOrder = ComputeBlockOrder.computeCodeEmittingOrder(blocks.length, startBlock, blockProbabilities);
                linearScanOrder = ComputeBlockOrder.computeLinearScanOrder(blocks.length, startBlock, blockProbabilities);
>>>>>>> f99f74db

                lir = new LIR(schedule.getCFG(), linearScanOrder, codeEmittingOrder);
                Debug.dump(lir, "After linear scan order");
            } catch (Throwable e) {
                throw Debug.handle(e);
            }
        } catch (Throwable e) {
            throw Debug.handle(e);
        }
        try (Scope ds = Debug.scope("BackEnd", lir)) {
            FrameMap frameMap = backend.newFrameMap();
            LIRGenerationResult lirGenRes = backend.newLIRGenerationResult(lir, frameMap, stub);
            LIRGenerator lirGen = backend.newLIRGenerator(cc, lirGenRes);
            NodeLIRGenerator nodeLirGen = backend.newNodeLIRGenerator(graph, lirGenRes, lirGen);

            try (Scope s = Debug.scope("LIRGen", lirGen)) {
                for (Block b : linearScanOrder) {
                    emitBlock(nodeLirGen, lirGenRes, b, graph, schedule.getBlockToNodesMap());
                }
                lirGen.beforeRegisterAllocation();

                Debug.dump(lir, "After LIR generation");
            } catch (Throwable e) {
                throw Debug.handle(e);
            }

            try (Scope s = Debug.scope("Allocator", nodeLirGen)) {
                if (backend.shouldAllocateRegisters()) {
                    new LinearScan(target, lir, frameMap).allocate();
                }
            } catch (Throwable e) {
                throw Debug.handle(e);
            }

            try (Scope s = Debug.scope("ControlFlowOptimizations")) {
                EdgeMoveOptimizer.optimize(lir);
                ControlFlowOptimizer.optimize(lir, codeEmittingOrder);
                if (lirGen.canEliminateRedundantMoves()) {
                    RedundantMoveElimination.optimize(lir, frameMap);
                }
                NullCheckOptimizer.optimize(lir, target.implicitNullCheckLimit);

                Debug.dump(lir, "After control flow optimization");
            } catch (Throwable e) {
                throw Debug.handle(e);
            }
            return lirGenRes;
        } catch (Throwable e) {
            throw Debug.handle(e);
        }
    }

    public static void emitCode(Backend backend, Assumptions assumptions, LIRGenerationResult lirGenRes, CompilationResult compilationResult, ResolvedJavaMethod installedCodeOwner,
                    CompilationResultBuilderFactory factory) {
        CompilationResultBuilder crb = backend.newCompilationResultBuilder(lirGenRes, compilationResult, factory);
        backend.emitCode(crb, lirGenRes.getLIR(), installedCodeOwner);
        crb.finish();
        if (!assumptions.isEmpty()) {
            compilationResult.setAssumptions(assumptions);
        }

        if (Debug.isMeterEnabled()) {
            List<DataPatch> ldp = compilationResult.getDataReferences();
            Kind[] kindValues = Kind.values();
            DebugMetric[] dms = new DebugMetric[kindValues.length];
            for (int i = 0; i < dms.length; i++) {
                dms[i] = Debug.metric("DataPatches-%s", kindValues[i]);
            }

            for (DataPatch dp : ldp) {
                dms[dp.data.getKind().ordinal()].add(1);
            }

            Debug.metric("CompilationResults").increment();
            Debug.metric("CodeBytesEmitted").add(compilationResult.getTargetCodeSize());
            Debug.metric("InfopointsEmitted").add(compilationResult.getInfopoints().size());
            Debug.metric("DataPatches").add(ldp.size());
            Debug.metric("ExceptionHandlersEmitted").add(compilationResult.getExceptionHandlers().size());
        }

        if (Debug.isLogEnabled()) {
            Debug.log("%s", backend.getProviders().getCodeCache().disassemble(compilationResult, null));
        }

        Debug.dump(compilationResult, "After code generation");
    }
}<|MERGE_RESOLUTION|>--- conflicted
+++ resolved
@@ -228,15 +228,9 @@
         try (Scope ds = Debug.scope("MidEnd")) {
             try (Scope s = Debug.scope("ComputeLinearScanOrder")) {
                 NodesToDoubles nodeProbabilities = new ComputeProbabilityClosure(graph).apply();
-<<<<<<< HEAD
-                System.out.printf("%d, %d\n", nodeProbabilities.getCount(), graph.getNodeCount());
-                List<Block> codeEmittingOrder = ComputeBlockOrder.computeCodeEmittingOrder(blocks.length, startBlock, nodeProbabilities);
-                List<Block> linearScanOrder = ComputeBlockOrder.computeLinearScanOrder(blocks.length, startBlock, nodeProbabilities);
-=======
                 BlocksToDoubles blockProbabilities = BlocksToDoubles.createFromNodeProbability(nodeProbabilities, schedule.getCFG());
                 codeEmittingOrder = ComputeBlockOrder.computeCodeEmittingOrder(blocks.length, startBlock, blockProbabilities);
                 linearScanOrder = ComputeBlockOrder.computeLinearScanOrder(blocks.length, startBlock, blockProbabilities);
->>>>>>> f99f74db
 
                 lir = new LIR(schedule.getCFG(), linearScanOrder, codeEmittingOrder);
                 Debug.dump(lir, "After linear scan order");
